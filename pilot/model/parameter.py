#!/usr/bin/env python3
# -*- coding: utf-8 -*-
import os
from dataclasses import dataclass, field
from enum import Enum
from typing import Dict, Optional

from pilot.model.conversation import conv_templates
from pilot.utils.parameter_utils import BaseParameters

suported_prompt_templates = ",".join(conv_templates.keys())


class WorkerType(str, Enum):
    LLM = "llm"
    TEXT2VEC = "text2vec"

    @staticmethod
    def values():
        return [item.value for item in WorkerType]


@dataclass
class ModelControllerParameters(BaseParameters):
    host: Optional[str] = field(
        default="0.0.0.0", metadata={"help": "Model Controller deploy host"}
    )
    port: Optional[int] = field(
        default=8000, metadata={"help": "Model Controller deploy port"}
    )
    daemon: Optional[bool] = field(
        default=False, metadata={"help": "Run Model Controller in background"}
    )
    log_level: Optional[str] = field(
        default=None,
        metadata={
            "help": "Logging level",
            "valid_values": [
                "FATAL",
                "ERROR",
                "WARNING",
                "WARNING",
                "INFO",
                "DEBUG",
                "NOTSET",
            ],
        },
    )


@dataclass
class BaseModelParameters(BaseParameters):
    model_name: str = field(metadata={"help": "Model name", "tags": "fixed"})
    model_path: str = field(metadata={"help": "Model path", "tags": "fixed"})


@dataclass
class ModelWorkerParameters(BaseModelParameters):
    worker_type: Optional[str] = field(
        default=None,
        metadata={"valid_values": WorkerType.values(), "help": "Worker type"},
    )
    worker_class: Optional[str] = field(
        default=None,
        metadata={"help": "Model worker class, pilot.model.cluster.DefaultModelWorker"},
    )
    model_type: Optional[str] = field(
        default="huggingface",
        metadata={
            "help": "Model type: huggingface, llama.cpp, proxy and vllm",
            "tags": "fixed",
        },
    )
    host: Optional[str] = field(
        default="0.0.0.0", metadata={"help": "Model worker deploy host"}
    )

    port: Optional[int] = field(
        default=8001, metadata={"help": "Model worker deploy port"}
    )
    daemon: Optional[bool] = field(
        default=False, metadata={"help": "Run Model Worker in background"}
    )
    limit_model_concurrency: Optional[int] = field(
        default=5, metadata={"help": "Model concurrency limit"}
    )
    standalone: Optional[bool] = field(
        default=False,
        metadata={"help": "Standalone mode. If True, embedded Run ModelController"},
    )
    register: Optional[bool] = field(
        default=True, metadata={"help": "Register current worker to model controller"}
    )
    worker_register_host: Optional[str] = field(
        default=None,
        metadata={
            "help": "The ip address of current worker to register to ModelController. If None, the address is automatically determined"
        },
    )
    controller_addr: Optional[str] = field(
        default=None, metadata={"help": "The Model controller address to register"}
    )
    send_heartbeat: Optional[bool] = field(
        default=True, metadata={"help": "Send heartbeat to model controller"}
    )
    heartbeat_interval: Optional[int] = field(
        default=20, metadata={"help": "The interval for sending heartbeats (seconds)"}
    )

    log_level: Optional[str] = field(
        default=None,
        metadata={
            "help": "Logging level",
            "valid_values": [
                "FATAL",
                "ERROR",
                "WARNING",
                "WARNING",
                "INFO",
                "DEBUG",
                "NOTSET",
            ],
        },
    )


@dataclass
class BaseEmbeddingModelParameters(BaseModelParameters):
    def build_kwargs(self, **kwargs) -> Dict:
        pass


@dataclass
class EmbeddingModelParameters(BaseEmbeddingModelParameters):
    device: Optional[str] = field(
        default=None,
        metadata={
            "help": "Device to run model. If None, the device is automatically determined"
        },
    )

    normalize_embeddings: Optional[bool] = field(
        default=None,
        metadata={
            "help": "Determines whether the model's embeddings should be normalized."
        },
    )

    def build_kwargs(self, **kwargs) -> Dict:
        model_kwargs, encode_kwargs = None, None
        if self.device:
            model_kwargs = {"device": self.device}
        if self.normalize_embeddings:
            encode_kwargs = {"normalize_embeddings": self.normalize_embeddings}
        if model_kwargs:
            kwargs["model_kwargs"] = model_kwargs
        if encode_kwargs:
            kwargs["encode_kwargs"] = encode_kwargs
        return kwargs


@dataclass
class ModelParameters(BaseModelParameters):
    device: Optional[str] = field(
        default=None,
        metadata={
            "help": "Device to run model. If None, the device is automatically determined"
        },
    )
    model_type: Optional[str] = field(
        default="huggingface",
        metadata={
            "help": "Model type: huggingface, llama.cpp, proxy and vllm",
            "tags": "fixed",
        },
    )
    prompt_template: Optional[str] = field(
        default=None,
        metadata={
            "help": f"Prompt template. If None, the prompt template is automatically determined from model path, supported template: {suported_prompt_templates}"
        },
    )
    max_context_size: Optional[int] = field(
        default=4096, metadata={"help": "Maximum context size"}
    )

    num_gpus: Optional[int] = field(
        default=None,
        metadata={
            "help": "The number of gpus you expect to use, if it is empty, use all of them as much as possible"
        },
    )
    max_gpu_memory: Optional[str] = field(
        default=None,
        metadata={
            "help": "The maximum memory limit of each GPU, only valid in multi-GPU configuration"
        },
    )
    cpu_offloading: Optional[bool] = field(
        default=False, metadata={"help": "CPU offloading"}
    )
    load_8bit: Optional[bool] = field(
        default=False, metadata={"help": "8-bit quantization"}
    )
    load_4bit: Optional[bool] = field(
        default=False, metadata={"help": "4-bit quantization"}
    )
    quant_type: Optional[str] = field(
        default="nf4",
        metadata={
            "valid_values": ["nf4", "fp4"],
            "help": "Quantization datatypes, `fp4` (four bit float) and `nf4` (normal four bit float), only valid when load_4bit=True",
        },
    )
    use_double_quant: Optional[bool] = field(
        default=True,
        metadata={"help": "Nested quantization, only valid when load_4bit=True"},
    )
    compute_dtype: Optional[str] = field(
        default=None,
        metadata={
            "valid_values": ["bfloat16", "float16", "float32"],
            "help": "Model compute type",
        },
    )
    trust_remote_code: Optional[bool] = field(
        default=True, metadata={"help": "Trust remote code"}
    )
    verbose: Optional[bool] = field(
        default=False, metadata={"help": "Show verbose output."}
    )


@dataclass
class LlamaCppModelParameters(ModelParameters):
    seed: Optional[int] = field(
        default=-1, metadata={"help": "Random seed for llama-cpp models. -1 for random"}
    )
    n_threads: Optional[int] = field(
        default=None,
        metadata={
            "help": "Number of threads to use. If None, the number of threads is automatically determined"
        },
    )
    n_batch: Optional[int] = field(
        default=512,
        metadata={
            "help": "Maximum number of prompt tokens to batch together when calling llama_eval"
        },
    )
    n_gpu_layers: Optional[int] = field(
        default=1000000000,
        metadata={
            "help": "Number of layers to offload to the GPU, Set this to 1000000000 to offload all layers to the GPU."
        },
    )
    n_gqa: Optional[int] = field(
        default=None,
        metadata={"help": "Grouped-query attention. Must be 8 for llama-2 70b."},
    )
    rms_norm_eps: Optional[float] = field(
        default=5e-06, metadata={"help": "5e-6 is a good value for llama-2 models."}
    )
    cache_capacity: Optional[str] = field(
        default=None,
        metadata={
            "help": "Maximum cache capacity. Examples: 2000MiB, 2GiB. When provided without units, bytes will be assumed. "
        },
    )
    prefer_cpu: Optional[bool] = field(
        default=False,
        metadata={
            "help": "If a GPU is available, it will be preferred by default, unless prefer_cpu=False is configured."
        },
    )


@dataclass
class ProxyModelParameters(BaseModelParameters):
    proxy_server_url: str = field(
        metadata={
            "help": "Proxy server url, such as: https://api.openai.com/v1/chat/completions"
        },
    )

    proxy_api_key: str = field(
        metadata={"tags": "privacy", "help": "The api key of current proxy LLM"},
    )
<<<<<<< HEAD
    
    proxy_app_id: Optional[str] = field(
        default=None,
        metadata={
            "help": "Appid for visitor proxy"
        },
    )

    proxy_api_secret: Optional[str] = field(
        default=None,
        metadata={"tags": "privacy", "help": "The api secret of current proxy LLM"},
    )
    
=======

    proxy_api_base: str = field(
        default=None,
        metadata={
            "help": "The base api address, such as: https://api.openai.com/v1. If None, we will use proxy_api_base first"
        },
    )

    proxy_api_type: Optional[str] = field(
        default=None,
        metadata={
            "help": "The api type of current proxy the current proxy model, if you use Azure, it can be: azure"
        },
    )

    proxy_api_version: Optional[str] = field(
        default=None,
        metadata={"help": "The api version of current proxy the current model"},
    )

>>>>>>> d6b1583d
    http_proxy: Optional[str] = field(
        default=os.environ.get("http_proxy") or os.environ.get("https_proxy"),
        metadata={"help": "The http or https proxy to use openai"},
    )

    proxyllm_backend: Optional[str] = field(
        default=None,
        metadata={
            "help": "The model name actually pass to current proxy server url, such as gpt-3.5-turbo, gpt-4, chatglm_pro, chatglm_std and so on"
        },
    )
    model_type: Optional[str] = field(
        default="proxy",
        metadata={
            "help": "Model type: huggingface, llama.cpp, proxy and vllm",
            "tags": "fixed",
        },
    )
    device: Optional[str] = field(
        default=None,
        metadata={
            "help": "Device to run model. If None, the device is automatically determined"
        },
    )
    prompt_template: Optional[str] = field(
        default=None,
        metadata={
            "help": f"Prompt template. If None, the prompt template is automatically determined from model path, supported template: {suported_prompt_templates}"
        },
    )
    max_context_size: Optional[int] = field(
        default=4096, metadata={"help": "Maximum context size"}
    )


@dataclass
class ProxyEmbeddingParameters(BaseEmbeddingModelParameters):
    proxy_server_url: str = field(
        metadata={
            "help": "Proxy base url(OPENAI_API_BASE), such as https://api.openai.com/v1"
        },
    )
    proxy_api_key: str = field(
        metadata={
            "tags": "privacy",
            "help": "The api key of the current embedding model(OPENAI_API_KEY)",
        },
    )
    device: Optional[str] = field(
        default=None,
        metadata={"help": "Device to run model. Not working for proxy embedding model"},
    )
    proxy_api_type: Optional[str] = field(
        default=None,
        metadata={
            "help": "The api type of current proxy the current embedding model(OPENAI_API_TYPE), if you use Azure, it can be: azure"
        },
    )
    proxy_api_version: Optional[str] = field(
        default=None,
        metadata={
            "help": "The api version of current proxy the current embedding model(OPENAI_API_VERSION)"
        },
    )
    proxy_backend: Optional[str] = field(
        default="text-embedding-ada-002",
        metadata={
            "help": "The model name actually pass to current proxy server url, such as text-embedding-ada-002"
        },
    )

    proxy_deployment: Optional[str] = field(
        default="text-embedding-ada-002",
        metadata={"help": "Tto support Azure OpenAI Service custom deployment names"},
    )

    def build_kwargs(self, **kwargs) -> Dict:
        params = {
            "openai_api_base": self.proxy_server_url,
            "openai_api_key": self.proxy_api_key,
            "openai_api_type": self.proxy_api_type if self.proxy_api_type else None,
            "openai_api_version": self.proxy_api_version
            if self.proxy_api_version
            else None,
            "model": self.proxy_backend,
            "deployment": self.proxy_deployment
            if self.proxy_deployment
            else self.proxy_backend,
        }
        for k, v in kwargs:
            params[k] = v
        return params


_EMBEDDING_PARAMETER_CLASS_TO_NAME_CONFIG = {
    ProxyEmbeddingParameters: "proxy_openai,proxy_azure"
}

EMBEDDING_NAME_TO_PARAMETER_CLASS_CONFIG = {}


def _update_embedding_config():
    global EMBEDDING_NAME_TO_PARAMETER_CLASS_CONFIG
    for param_cls, models in _EMBEDDING_PARAMETER_CLASS_TO_NAME_CONFIG.items():
        models = [m.strip() for m in models.split(",")]
        for model in models:
            if model not in EMBEDDING_NAME_TO_PARAMETER_CLASS_CONFIG:
                EMBEDDING_NAME_TO_PARAMETER_CLASS_CONFIG[model] = param_cls


_update_embedding_config()<|MERGE_RESOLUTION|>--- conflicted
+++ resolved
@@ -286,21 +286,6 @@
     proxy_api_key: str = field(
         metadata={"tags": "privacy", "help": "The api key of current proxy LLM"},
     )
-<<<<<<< HEAD
-    
-    proxy_app_id: Optional[str] = field(
-        default=None,
-        metadata={
-            "help": "Appid for visitor proxy"
-        },
-    )
-
-    proxy_api_secret: Optional[str] = field(
-        default=None,
-        metadata={"tags": "privacy", "help": "The api secret of current proxy LLM"},
-    )
-    
-=======
 
     proxy_api_base: str = field(
         default=None,
@@ -321,7 +306,6 @@
         metadata={"help": "The api version of current proxy the current model"},
     )
 
->>>>>>> d6b1583d
     http_proxy: Optional[str] = field(
         default=os.environ.get("http_proxy") or os.environ.get("https_proxy"),
         metadata={"help": "The http or https proxy to use openai"},

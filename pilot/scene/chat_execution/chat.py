--- conflicted
+++ resolved
@@ -63,10 +63,7 @@
         return input_values
 
     def do_action(self, prompt_response):
-<<<<<<< HEAD
-=======
         print(f"do_action:{prompt_response}")
->>>>>>> 4abfa3c7
         ## plugin command run
         return execute_command(
             str(prompt_response.command.get("name")),

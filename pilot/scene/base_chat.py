import datetime
import traceback
import warnings
import asyncio
import logging
from abc import ABC, abstractmethod
from typing import Any, List, Dict

from pilot.configs.config import Config
from pilot.component import ComponentType
from pilot.prompts.prompt_new import PromptTemplate
from pilot.scene.base_message import ModelMessage, ModelMessageRoleType
from pilot.scene.message import OnceConversation
from pilot.utils import get_or_create_event_loop
from pilot.utils.executor_utils import ExecutorFactory, blocking_func_to_async
from pydantic import Extra
from pilot.memory.chat_history.chat_hisotry_factory import ChatHistory

logger = logging.getLogger(__name__)
headers = {"User-Agent": "dbgpt Client"}
CFG = Config()


class BaseChat(ABC):
    """DB-GPT Chat Service Base Module
    Include:
    stream_call():scene + prompt -> stream response
    nostream_call():scene + prompt -> nostream response
    """

    chat_scene: str = None
    llm_model: Any = None
    # By default, keep the last two rounds of conversation records as the context
    chat_retention_rounds: int = 0

    class Config:
        """Configuration for this pydantic object."""

        arbitrary_types_allowed = True

    def __init__(self, chat_param: Dict):
        """Chat Module Initialization
        Args:
           - chat_param: Dict
            - chat_session_id: (str) chat session_id
            - current_user_input: (str) current user input
            - model_name:(str) llm model name
            - select_param:(str) select param
        """
        self.chat_session_id = chat_param["chat_session_id"]
        self.chat_mode = chat_param["chat_mode"]
        self.current_user_input: str = chat_param["current_user_input"]
        self.llm_model = (
            chat_param["model_name"] if chat_param["model_name"] else CFG.LLM_MODEL
        )
        self.llm_echo = False

        ### load prompt template
        # self.prompt_template: PromptTemplate = CFG.prompt_templates[
        #     self.chat_mode.value()
        # ]
        self.prompt_template: PromptTemplate = (
            CFG.prompt_template_registry.get_prompt_template(
                self.chat_mode.value(),
                language=CFG.LANGUAGE,
                model_name=CFG.LLM_MODEL,
                proxyllm_backend=CFG.PROXYLLM_BACKEND,
            )
        )
        chat_history_fac = ChatHistory()
        ### can configurable storage methods
        self.memory = chat_history_fac.get_store_instance(chat_param["chat_session_id"])

        self.history_message: List[OnceConversation] = self.memory.messages()
        self.current_message: OnceConversation = OnceConversation(
            self.chat_mode.value()
        )
        self.current_message.model_name = self.llm_model
        if chat_param["select_param"]:
            if len(self.chat_mode.param_types()) > 0:
                self.current_message.param_type = self.chat_mode.param_types()[0]
            self.current_message.param_value = chat_param["select_param"]
        self.current_tokens_used: int = 0
        # The executor to submit blocking function
        self._executor = CFG.SYSTEM_APP.get_component(
            ComponentType.EXECUTOR_DEFAULT, ExecutorFactory
        ).create()

    class Config:
        """Configuration for this pydantic object."""

        extra = Extra.forbid
        arbitrary_types_allowed = True

    @property
    def chat_type(self) -> str:
        raise NotImplementedError("Not supported for this chat type.")

    @abstractmethod
    async def generate_input_values(self) -> Dict:
        """Generate input to LLM

        Please note that you must not perform any blocking operations in this function

        Returns:
            a dictionary to be formatted by prompt template
        """

    def do_action(self, prompt_response):
        return prompt_response

    def get_llm_speak(self, prompt_define_response):
        if hasattr(prompt_define_response, "thoughts"):
            if isinstance(prompt_define_response.thoughts, dict):
                if "speak" in prompt_define_response.thoughts:
                    speak_to_user = prompt_define_response.thoughts.get("speak")
                else:
                    speak_to_user = str(prompt_define_response.thoughts)
            else:
                if hasattr(prompt_define_response.thoughts, "speak"):
                    speak_to_user = prompt_define_response.thoughts.get("speak")
                elif hasattr(prompt_define_response.thoughts, "reasoning"):
                    speak_to_user = prompt_define_response.thoughts.get("reasoning")
                else:
                    speak_to_user = prompt_define_response.thoughts
        else:
            speak_to_user = prompt_define_response
        return speak_to_user

    async def __call_base(self):
<<<<<<< HEAD
        import inspect

        input_values = (
            await self.generate_input_values()
            if inspect.isawaitable(self.generate_input_values())
            else self.generate_input_values()
        )
=======
        input_values = await self.generate_input_values()
>>>>>>> f6a89ad6
        ### Chat sequence advance
        self.current_message.chat_order = len(self.history_message) + 1
        self.current_message.add_user_message(self.current_user_input)
        self.current_message.start_date = datetime.datetime.now().strftime(
            "%Y-%m-%d %H:%M:%S"
        )

        self.current_message.tokens = 0
        if self.prompt_template.template:
            current_prompt = self.prompt_template.format(**input_values)
            self.current_message.add_system_message(current_prompt)

        llm_messages = self.generate_llm_messages()
        if not CFG.NEW_SERVER_MODE:
            # Not new server mode, we convert the message format(List[ModelMessage]) to list of dict
            # fix the error of "Object of type ModelMessage is not JSON serializable" when passing the payload to request.post
            llm_messages = list(map(lambda m: m.dict(), llm_messages))

        payload = {
            "model": self.llm_model,
            "prompt": self.generate_llm_text(),
            "messages": llm_messages,
            "temperature": float(self.prompt_template.temperature),
            "max_new_tokens": int(self.prompt_template.max_new_tokens),
            "stop": self.prompt_template.sep,
            "echo": self.llm_echo,
        }
        return payload

    def stream_plugin_call(self, text):
        return text

    async def check_iterator_end(iterator):
        try:
            await asyncio.anext(iterator)
            return False  # 迭代器还有下一个元素
        except StopAsyncIteration:
            return True  # 迭代器已经执行结束

    async def stream_call(self):
        # TODO Retry when server connection error
        payload = await self.__call_base()

        self.skip_echo_len = len(payload.get("prompt").replace("</s>", " ")) + 11
        logger.info(f"Requert: \n{payload}")
        ai_response_text = ""
        try:
            from pilot.model.cluster import WorkerManagerFactory

            worker_manager = CFG.SYSTEM_APP.get_component(
                ComponentType.WORKER_MANAGER_FACTORY, WorkerManagerFactory
            ).create()
            async for output in worker_manager.generate_stream(payload):
                ### Plug-in research in result generation
                msg = self.prompt_template.output_parser.parse_model_stream_resp_ex(
                    output, self.skip_echo_len
                )
                view_msg = self.stream_plugin_call(msg)
                view_msg = view_msg.replace("\n", "\\n")
                yield view_msg
            self.current_message.add_ai_message(msg)
            self.current_message.add_view_message(view_msg)
        except Exception as e:
            print(traceback.format_exc())
            logger.error("model response parase faild！" + str(e))
            self.current_message.add_view_message(
                f"""<span style=\"color:red\">ERROR!</span>{str(e)}\n  {ai_response_text} """
            )
            ### store current conversation
        self.memory.append(self.current_message)

    async def nostream_call(self):
        payload = await self.__call_base()
        logger.info(f"Request: \n{payload}")
        ai_response_text = ""
        try:
            from pilot.model.cluster import WorkerManagerFactory

            worker_manager = CFG.SYSTEM_APP.get_component(
                ComponentType.WORKER_MANAGER_FACTORY, WorkerManagerFactory
            ).create()

            model_output = await worker_manager.generate(payload)

            ### output parse
            ai_response_text = (
                self.prompt_template.output_parser.parse_model_nostream_resp(
                    model_output, self.prompt_template.sep
                )
            )
            ### model result deal
            self.current_message.add_ai_message(ai_response_text)
            prompt_define_response = (
                self.prompt_template.output_parser.parse_prompt_response(
                    ai_response_text
                )
            )
            ###  run
            # result = self.do_action(prompt_define_response)
            result = await blocking_func_to_async(
                self._executor, self.do_action, prompt_define_response
            )

            ### llm speaker
            speak_to_user = self.get_llm_speak(prompt_define_response)

            # view_message = self.prompt_template.output_parser.parse_view_response(
            #     speak_to_user, result
            # )
            view_message = await blocking_func_to_async(
                self._executor,
                self.prompt_template.output_parser.parse_view_response,
                speak_to_user,
                result,
            )

            view_message = view_message.replace("\n", "\\n")
            self.current_message.add_view_message(view_message)
        except Exception as e:
            print(traceback.format_exc())
            logger.error("model response parase faild！" + str(e))
            self.current_message.add_view_message(
                f"""<span style=\"color:red\">ERROR!</span>{str(e)}\n  {ai_response_text} """
            )
        ### store dialogue
        self.memory.append(self.current_message)
        return self.current_ai_response()

    async def get_llm_response(self):
        payload = await self.__call_base()
        logger.info(f"Request: \n{payload}")
        ai_response_text = ""
        try:
            from pilot.model.cluster import WorkerManagerFactory

            worker_manager = CFG.SYSTEM_APP.get_component(
                ComponentType.WORKER_MANAGER_FACTORY, WorkerManagerFactory
            ).create()

            model_output = await worker_manager.generate(payload)

            ### output parse
            ai_response_text = (
                self.prompt_template.output_parser.parse_model_nostream_resp(
                    model_output, self.prompt_template.sep
                )
            )
            ### model result deal
            self.current_message.add_ai_message(ai_response_text)
            prompt_define_response = (
                self.prompt_template.output_parser.parse_prompt_response(
                    ai_response_text
                )
            )
        except Exception as e:
            print(traceback.format_exc())
            logger.error("model response parse failed！" + str(e))
            self.current_message.add_view_message(
                f"""model response parse failed！{str(e)}\n  {ai_response_text} """
            )
        return prompt_define_response

    def _blocking_stream_call(self):
        logger.warn(
            "_blocking_stream_call is only temporarily used in webserver and will be deleted soon, please use stream_call to replace it for higher performance"
        )
        loop = get_or_create_event_loop()
        async_gen = self.stream_call()
        while True:
            try:
                value = loop.run_until_complete(async_gen.__anext__())
                yield value
            except StopAsyncIteration:
                break

    def _blocking_nostream_call(self):
        logger.warn(
            "_blocking_nostream_call is only temporarily used in webserver and will be deleted soon, please use nostream_call to replace it for higher performance"
        )
        loop = get_or_create_event_loop()
        try:
            return loop.run_until_complete(self.nostream_call())
        finally:
            loop.close()

    def call(self):
        if self.prompt_template.stream_out:
            yield self._blocking_stream_call()
        else:
            return self._blocking_nostream_call()

    async def prepare(self):
        pass

    def generate_llm_text(self) -> str:
        warnings.warn("This method is deprecated - please use `generate_llm_messages`.")
        text = ""
        ### Load scene setting or character definition
        if self.prompt_template.template_define:
            text += self.prompt_template.template_define + self.prompt_template.sep
        ### Load prompt
        text += self.__load_system_message()

        ### Load examples
        text += self.__load_example_messages()

        ### Load History
        text += self.__load_histroy_messages()

        ### Load User Input
        text += self.__load_user_message()
        return text

    def generate_llm_messages(self) -> List[ModelMessage]:
        """
        Structured prompt messages interaction between dbgpt-server and llm-server
        See https://github.com/csunny/DB-GPT/issues/328
        """
        messages = []
        ### Load scene setting or character definition as system message
        if self.prompt_template.template_define:
            messages.append(
                ModelMessage(
                    role=ModelMessageRoleType.SYSTEM,
                    content=self.prompt_template.template_define,
                )
            )
        ### Load prompt
        messages += self.__load_system_message(str_message=False)
        ### Load examples
        messages += self.__load_example_messages(str_message=False)

        ### Load History
        messages += self.__load_histroy_messages(str_message=False)

        ### Load User Input
        messages += self.__load_user_message(str_message=False)
        return messages

    def __load_system_message(self, str_message: bool = True):
        system_convs = self.current_message.get_system_conv()
        system_text = ""
        system_messages = []
        for system_conv in system_convs:
            system_text += (
                system_conv.type + ":" + system_conv.content + self.prompt_template.sep
            )
            system_messages.append(
                ModelMessage(role=system_conv.type, content=system_conv.content)
            )
        return system_text if str_message else system_messages

    def __load_user_message(self, str_message: bool = True):
        user_conv = self.current_message.get_user_conv()
        user_messages = []
        if user_conv:
            user_text = (
                user_conv.type + ":" + user_conv.content + self.prompt_template.sep
            )
            user_messages.append(
                ModelMessage(role=user_conv.type, content=user_conv.content)
            )
            return user_text if str_message else user_messages
        else:
            raise ValueError("Hi! What do you want to talk about？")

    def __load_example_messages(self, str_message: bool = True):
        example_text = ""
        example_messages = []
        if self.prompt_template.example_selector:
            for round_conv in self.prompt_template.example_selector.examples():
                for round_message in round_conv["messages"]:
                    if not round_message["type"] in [
                        ModelMessageRoleType.VIEW,
                        ModelMessageRoleType.SYSTEM,
                    ]:
                        message_type = round_message["type"]
                        message_content = round_message["data"]["content"]
                        example_text += (
                            message_type
                            + ":"
                            + message_content
                            + self.prompt_template.sep
                        )
                        example_messages.append(
                            ModelMessage(role=message_type, content=message_content)
                        )
        return example_text if str_message else example_messages

    def __load_histroy_messages(self, str_message: bool = True):
        history_text = ""
        history_messages = []
        if self.prompt_template.need_historical_messages:
            if self.history_message:
                logger.info(
                    f"There are already {len(self.history_message)} rounds of conversations! Will use {self.chat_retention_rounds} rounds of content as history!"
                )
            if len(self.history_message) > self.chat_retention_rounds:
                for first_message in self.history_message[0]["messages"]:
                    if not first_message["type"] in [
                        ModelMessageRoleType.VIEW,
                        ModelMessageRoleType.SYSTEM,
                    ]:
                        message_type = first_message["type"]
                        message_content = first_message["data"]["content"]
                        history_text += (
                            message_type
                            + ":"
                            + message_content
                            + self.prompt_template.sep
                        )
                        history_messages.append(
                            ModelMessage(role=message_type, content=message_content)
                        )
                if self.chat_retention_rounds > 1:
                    index = self.chat_retention_rounds - 1
                    for round_conv in self.history_message[-index:]:
                        for round_message in round_conv["messages"]:
                            if not round_message["type"] in [
                                ModelMessageRoleType.VIEW,
                                ModelMessageRoleType.SYSTEM,
                            ]:
                                message_type = round_message["type"]
                                message_content = round_message["data"]["content"]
                                history_text += (
                                    message_type
                                    + ":"
                                    + message_content
                                    + self.prompt_template.sep
                                )
                                history_messages.append(
                                    ModelMessage(
                                        role=message_type, content=message_content
                                    )
                                )

            else:
                ### user all history
                for conversation in self.history_message:
                    for message in conversation["messages"]:
                        ### histroy message not have promot and view info
                        if not message["type"] in [
                            ModelMessageRoleType.VIEW,
                            ModelMessageRoleType.SYSTEM,
                        ]:
                            message_type = message["type"]
                            message_content = message["data"]["content"]
                            history_text += (
                                message_type
                                + ":"
                                + message_content
                                + self.prompt_template.sep
                            )
                            history_messages.append(
                                ModelMessage(role=message_type, content=message_content)
                            )

        return history_text if str_message else history_messages

    def current_ai_response(self) -> str:
        for message in self.current_message.messages:
            if message.type == "view":
                return message.content
        return None

    def generate(self, p) -> str:
        """
        generate context for LLM input
        Args:
            p:

        Returns:

        """
        pass<|MERGE_RESOLUTION|>--- conflicted
+++ resolved
@@ -128,7 +128,8 @@
         return speak_to_user
 
     async def __call_base(self):
-<<<<<<< HEAD
+        input_values = await self.generate_input_values()
+    async def __call_base(self):
         import inspect
 
         input_values = (
@@ -136,9 +137,6 @@
             if inspect.isawaitable(self.generate_input_values())
             else self.generate_input_values()
         )
-=======
-        input_values = await self.generate_input_values()
->>>>>>> f6a89ad6
         ### Chat sequence advance
         self.current_message.chat_order = len(self.history_message) + 1
         self.current_message.add_user_message(self.current_user_input)

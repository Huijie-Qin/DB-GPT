--- conflicted
+++ resolved
@@ -2,11 +2,7 @@
 import axios from 'axios';
 import { isPlainObject } from 'lodash';
 
-<<<<<<< HEAD
-axios.defaults.baseURL = 'http://localhost:5000';
-=======
 axios.defaults.baseURL = 'http://30.183.153.109:5000';
->>>>>>> 313fcfd5
 
 axios.defaults.timeout = 10000;
 

--- conflicted
+++ resolved
@@ -49,11 +49,7 @@
         const ctrl = new AbortController();
         let buffer = '';
   
-<<<<<<< HEAD
-        await fetchEventSource(`${process.env.API_BASE_URL ? process.env.API_BASE_URL: ''}{"/api" + queryAgentURL}`, {
-=======
         await fetchEventSource(`${process.env.API_BASE_URL ? process.env.API_BASE_URL : ''}${"/api" + queryAgentURL}`, {
->>>>>>> 6ee35fd1
           method: 'POST',
           headers: {
             'Content-Type': 'application/json',
